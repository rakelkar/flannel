--- conflicted
+++ resolved
@@ -19,10 +19,7 @@
 import (
 	"fmt"
 	"strconv"
-<<<<<<< HEAD
 	"sync"
-=======
->>>>>>> afa0df54
 
 	"github.com/Microsoft/hcsshim"
 	"github.com/coreos/flannel/backend"
@@ -62,11 +59,7 @@
 	return be, nil
 }
 
-<<<<<<< HEAD
 func (be *HostgwBackend) RegisterNetwork(ctx context.Context, wg sync.WaitGroup, config *subnet.Config) (backend.Network, error) {
-=======
-func (be *HostgwBackend) RegisterNetwork(ctx context.Context, config *subnet.Config) (backend.Network, error) {
->>>>>>> afa0df54
 	n := &network{
 		extIface:  be.extIface,
 		sm:        be.sm,
@@ -206,19 +199,11 @@
 	// enable forwarding on the host interface and endpoint
 	netHelper := netsh.New(nil)
 	for _, interfaceIpAddress := range []string{hnsNetwork.ManagementIP, endpointToAttach.IPAddress.String()} {
-<<<<<<< HEAD
-		glog.Infof("Searching for interface with IP: %v", interfaceIpAddress)
-=======
->>>>>>> afa0df54
 		netInterface, err := netHelper.GetInterfaceByIP(interfaceIpAddress)
 		if err != nil {
 			return nil, fmt.Errorf("unable to find interface for IP Addess [%v], error: %v", interfaceIpAddress, err)
 		}
 
-<<<<<<< HEAD
-		glog.Infof("Found interface with index %d", netInterface.Idx)
-=======
->>>>>>> afa0df54
 		interfaceIdx := strconv.Itoa(netInterface.Idx)
 		if err := netHelper.EnableForwarding(interfaceIdx); err != nil {
 			return nil, fmt.Errorf("unable to enable forwarding on [%v] index [%v], error: %v", netInterface.Name, interfaceIdx, err)
